--- conflicted
+++ resolved
@@ -1,8 +1,4 @@
-<<<<<<< HEAD
-For information on this reduction package (https://github.com/lprichard/hst_wfc3_uvis_reduction.git) for Hubble Space Telescope (HST) Wide Field Camera 3 (WFC3)/UVIS data, open up the Jupyter Notebook hst_wfc3_uvis_reduction/darks_codes/lp_darks/darks_reduction.ipynb. Written by Laura Prichard, November 2019.
-=======
 For information on this reduction package (https://github.com/lprichard/hst_wfc3_uvis_reduction.git) for Hubble Space Telescope (HST) Wide Field Camera 3 (WFC3)/UVIS data, open up the Jupyter Notebook darks_codes/lp_darks/darks_reduction.ipynb. Written by Laura Prichard, November 2019.
->>>>>>> 7394d0cc
 
 It contains information on:
 - what is in this pack
